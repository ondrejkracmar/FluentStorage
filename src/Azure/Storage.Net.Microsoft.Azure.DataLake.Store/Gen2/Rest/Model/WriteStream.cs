--- conflicted
+++ resolved
@@ -79,20 +79,8 @@
 
          _pos += count;
 
-<<<<<<< HEAD
-         FlushAsync().Wait();
-      }
-
-      public override async Task FlushAsync(CancellationToken cancellationToken = default)
-      {
-         if(_flushed)
-            return;
-
-         await _api.UpdatePathAsync(_filesystemName, _relativePath, "flush", _pos, body: EmptyStream).ConfigureAwait(false);
-=======
          await _api.UpdatePathAsync(_filesystemName, _relativePath, "flush",
             _pos, body: EmptyStream).ConfigureAwait(false);
->>>>>>> b4c06835
 
       }
 
