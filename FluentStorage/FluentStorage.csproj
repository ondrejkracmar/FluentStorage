﻿<Project Sdk="Microsoft.NET.Sdk">
   <PropertyGroup>
      <AssemblyTitle>FluentStorage</AssemblyTitle>
      <TargetFrameworks>netstandard2.0;netstandard2.1;net50;net60</TargetFrameworks>
      <AssemblyName>FluentStorage</AssemblyName>
      <PackageId>FluentStorage</PackageId>
      <Description>FluentStorage, originally known as Storage.NET, is a polycloud .NET cloud storage library to interface with multiple cloud providers from a single unified interface. Provides Blob storage (AWS S3, GCP, FTP, SFTP, Azure Blob/File/Event Hub/Data Lake) and Messaging (AWS SQS, Azure Queue/ServiceBus). Supports .NET 5+ and .NET Standard 2.0+. Pure C#. MIT license. Commercial use allowed.</Description>
      <Copyright>Copyright (c) 2023 Robin Rodricks and FluentStorage Contributors</Copyright>
      <GenerateDocumentationFile>true</GenerateDocumentationFile>
      <PackageIcon>logo-nuget.png</PackageIcon>
      <Authors>Robin Rodricks, Ivan Gavryliuk, FluentStorage Contributors</Authors>
      <Version>5.5.1</Version>
      <PackageProjectUrl>https://github.com/robinrodricks/FluentStorage</PackageProjectUrl>
      <RepositoryUrl>https://github.com/robinrodricks/FluentStorage</RepositoryUrl>
      <RepositoryType>GitHub</RepositoryType>
      <PackageLicenseExpression>MIT</PackageLicenseExpression>
      <LangVersion>latest</LangVersion>
      <SignAssembly>True</SignAssembly>
      <AssemblyOriginatorKeyFile>sn.snk</AssemblyOriginatorKeyFile>
      <DocumentationFile>bin\$(Configuration)\$(TargetFramework)\FluentStorage.xml</DocumentationFile>
   </PropertyGroup>
   <PropertyGroup Condition="'$(Configuration)' == 'Release'">
      <GeneratePackageOnBuild>True</GeneratePackageOnBuild>
   </PropertyGroup>
   <PropertyGroup Condition="'$(TargetFramework)' == 'netstandard2.0'">
      <DefineConstants>JSON</DefineConstants>
   </PropertyGroup>
   <PropertyGroup Condition="'$(TargetFramework)' == 'netstandard2.1'">
      <DefineConstants>JSON</DefineConstants>
   </PropertyGroup>
   <ItemGroup>
      <PackageReference Include="Microsoft.IO.RecyclableMemoryStream" Version="3.0.1" />
      <PackageReference Include="System.Threading.Thread" Version="4.3.0" />
<<<<<<< HEAD
      <PackageReference Include="System.Text.Json" Version="7.0.3" />
      <PackageReference Include="TestableIO.System.IO.Abstractions.Wrappers" Version="21.0.22" />
=======
      <PackageReference Include="System.Text.Json" Version="8.0.4" />
>>>>>>> 08ae22ae
   </ItemGroup>

   <ItemGroup>
      <None Include="..\.github\logo-nuget.png">
         <Pack>True</Pack>
         <PackagePath></PackagePath>
      </None>
   </ItemGroup>

</Project><|MERGE_RESOLUTION|>--- conflicted
+++ resolved
@@ -31,12 +31,8 @@
    <ItemGroup>
       <PackageReference Include="Microsoft.IO.RecyclableMemoryStream" Version="3.0.1" />
       <PackageReference Include="System.Threading.Thread" Version="4.3.0" />
-<<<<<<< HEAD
-      <PackageReference Include="System.Text.Json" Version="7.0.3" />
       <PackageReference Include="TestableIO.System.IO.Abstractions.Wrappers" Version="21.0.22" />
-=======
       <PackageReference Include="System.Text.Json" Version="8.0.4" />
->>>>>>> 08ae22ae
    </ItemGroup>
 
    <ItemGroup>
